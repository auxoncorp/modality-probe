#![cfg_attr(not(feature = "std"), no_std)]

use core::cmp::PartialEq;
use core::marker::Copy;

<<<<<<< HEAD
/// Returns the corresponding index in backing storage to given sequence number
#[inline]
fn get_seqn_index(storage_cap: usize, seqn: u64, use_base_2_indexing: bool) -> usize {
    // Cast to usize safe because index in storage slice cannot be greater than usize
    if use_base_2_indexing {
        // Index is lowest n bits of seqn where storage_cap is 2^n
        (seqn & (storage_cap as u64 - 1)) as usize
    } else {
        (seqn % storage_cap as u64) as usize
    }
}

/// Calculate the number of entries missed based on the read and overwrite sequence numbers
#[inline]
fn num_missed(read_seqn: u64, overwrite_seqn: u64) -> u64 {
    if overwrite_seqn < read_seqn {
        0
    } else {
        overwrite_seqn - read_seqn
    }
}

/// Entry that can be stored in a RaceBuffer
pub trait Entry: Copy + PartialEq {
    /// Return true if entry is the first in a double entry
    fn is_prefix(&self) -> bool;
}

#[cfg(feature = "std")]
pub mod async_reader;
pub mod buffer;
pub use buffer::RaceBuffer;
=======
/// Entry that can be stored in a RaceBuffer
pub trait Entry: Copy + PartialEq {
    /// Return true if entry is the first in a double entry
    fn is_prefix(&self) -> bool;
}

/// Returns the corresponding index in backing storage of given cursor index
#[inline]
fn get_cursor_index(storage_cap: usize, cursor: usize, use_base_2_indexing: bool) -> usize {
    if use_base_2_indexing {
        // Index is lowest n bits of cursor where storage_cap is 2^n
        cursor & (storage_cap - 1)
    } else {
        cursor % storage_cap
    }
}

pub mod writer;
>>>>>>> 0a5cfd26

#[cfg(feature = "std")]
pub mod reader;

#[cfg(feature = "std")]
#[cfg(test)]
pub mod tests {
    use super::*;

    use core::mem::MaybeUninit;
    use crossbeam;
    use rand::Rng;
<<<<<<< HEAD
=======
    use std::error::Error;
>>>>>>> 0a5cfd26
    use std::sync::{Arc, Barrier};
    use std::thread;
    use std::time::Duration;

<<<<<<< HEAD
=======
    #[derive(Clone, Copy, PartialEq)]
    #[repr(transparent)]
    pub struct OrderedEntry(u32);

    impl Entry for OrderedEntry {
        fn is_prefix(&self) -> bool {
            assert!(!self.is_suffix());
            self.is_prefix_unchecked()
        }
    }

    impl OrderedEntry {
        const PREFIX_TAG: u32 = 0x80000000; // 2^31
        const SUFFIX_TAG: u32 = 0x40000000; // 2^30

        pub(crate) fn to_index(&self) -> u32 {
            if self.is_suffix() {
                self.0 - Self::SUFFIX_TAG
            } else if self.is_prefix_unchecked() {
                self.0 - Self::PREFIX_TAG
            } else {
                self.0
            }
        }

        pub(crate) fn from_index(i: u32) -> Self {
            assert!(i <= Self::SUFFIX_TAG);
            OrderedEntry(i)
        }

        pub(crate) fn from_index_prefix(i: u32) -> Self {
            assert!(i <= Self::SUFFIX_TAG);
            OrderedEntry(i + Self::PREFIX_TAG)
        }

        pub(crate) fn from_index_suffix(i: u32) -> Self {
            assert!(i <= Self::SUFFIX_TAG);
            OrderedEntry(i + Self::SUFFIX_TAG)
        }

        pub(crate) fn is_prefix_unchecked(&self) -> bool {
            self.0 >= Self::PREFIX_TAG
        }

        pub(crate) fn is_suffix(&self) -> bool {
            self.0 >= Self::SUFFIX_TAG && self.0 < Self::PREFIX_TAG
        }

        // Invariant: Check if entries all have correct index
        fn entries_correct_index(rbuf: &[Option<OrderedEntry>]) -> bool {
            for (idx, entry) in rbuf.iter().enumerate().filter(|(_, e)| e.is_some()) {
                if entry.unwrap().to_index() != idx as u32 {
                    return false;
                }
            }
            return true;
        }

        // Invariant: Check if entries all have correct index
        fn double_entries_consistent(rbuf: &[Option<OrderedEntry>]) -> bool {
            if rbuf.len() == 0 {
                return true;
            }
            if let Some(first_entry) = rbuf[0] {
                if first_entry.is_suffix() {
                    return false;
                }
            }
            if let Some(last_entry) = rbuf.last().unwrap() {
                if last_entry.is_prefix_unchecked() {
                    return false;
                }
            }
            for i in 0..(rbuf.len() - 1) {
                match rbuf[i] {
                    None => {
                        if let Some(next) = rbuf[i + 1] {
                            if next.is_suffix() {
                                return false;
                            }
                        }
                    }
                    Some(current) => {
                        if current.is_prefix_unchecked() {
                            if let Some(next) = rbuf[i + 1] {
                                if !next.is_suffix() {
                                    return false;
                                }
                            } else {
                                return false;
                            }
                        }
                    }
                }
            }
            return true;
        }
    }

    pub struct RawPtrSnapper<'a>(*const writer::RaceBuffer<'a, OrderedEntry>);

    impl reader::Snapper<OrderedEntry> for RawPtrSnapper<'_> {
        fn snap_wcurs(&self) -> Result<usize, Box<dyn Error>> {
            unsafe { Ok(self.0.as_ref().unwrap().read_wcurs()) }
        }

        fn snap_owcurs(&self) -> Result<usize, Box<dyn Error>> {
            unsafe { Ok(self.0.as_ref().unwrap().read_owcurs()) }
        }

        fn snap_storage(&self, index: usize) -> Result<OrderedEntry, Box<dyn Error>> {
            unsafe { Ok(self.0.as_ref().unwrap().read_storage(index)) }
        }
    }

>>>>>>> 0a5cfd26
    // Perform many reads and writes concurrently,
    // check if read buffer is in order and consistent
    #[test]
    fn test_basic() {
        const NUM_WRITES: u32 = 160;
        const STORAGE_CAP: usize = 15;

        let (ptr_s, ptr_r) = crossbeam::crossbeam_channel::bounded(0);
        let barr_r = Arc::new(Barrier::new(2));
        let barr_w = barr_r.clone();
        crossbeam::thread::scope(|s| {
            s.spawn(move |_| {
                let mut storage = [MaybeUninit::uninit(); STORAGE_CAP];

<<<<<<< HEAD
                let mut buf = RaceBuffer::new(&mut storage[..], false).unwrap();
                assert!(buf.capacity() == STORAGE_CAP);
                let buf_ptr = &buf as *const RaceBuffer<'_, OrderedEntry> as usize;
                ptr_s.send(buf_ptr).unwrap();

                for i in 0..NUM_WRITES {
                    buf.push(OrderedEntry::from_index(i));
=======
                let mut buf = writer::RaceBuffer::new(&mut storage[..], false).unwrap();
                assert!(buf.get_slice().len() == STORAGE_CAP);
                let buf_ptr = &buf as *const writer::RaceBuffer<'_, OrderedEntry> as usize;
                ptr_s.send(buf_ptr).unwrap();

                for i in 0..NUM_WRITES {
                    buf.write(OrderedEntry::from_index(i));
>>>>>>> 0a5cfd26
                    std::thread::sleep(Duration::from_millis(10));
                }
                barr_r.wait();
            });
            s.spawn(move |_| {
<<<<<<< HEAD
                let buf_ptr = ptr_r.recv().unwrap() as *const RaceBuffer<'_, OrderedEntry>;
                let snapper = RawPtrSnapper::new(buf_ptr);
                let mut output_buf = Vec::new();
                let mut buf_reader = async_reader::RaceReader::new(snapper, STORAGE_CAP);

                let mut total_items_read = 0;
                while total_items_read < NUM_WRITES as usize {
                    let mut temp_buf = Vec::new();
                    let n_missed = buf_reader.read(&mut temp_buf).unwrap();
                    total_items_read += n_missed as usize + temp_buf.len();

                    output_buf.push(OutputOrderedEntry::Missed(n_missed));
                    output_buf.extend(temp_buf.iter().map(|e| OutputOrderedEntry::Present(*e)));

=======
                let buf_ptr = ptr_r.recv().unwrap() as *const writer::RaceBuffer<'_, OrderedEntry>;
                let snapper = RawPtrSnapper(buf_ptr);
                let mut rbuf = Vec::new();
                let mut buf_reader = reader::RaceBufferReader::new(snapper, STORAGE_CAP);

                while rbuf.len() < NUM_WRITES as usize {
                    buf_reader.read(&mut rbuf).unwrap();
>>>>>>> 0a5cfd26
                    thread::sleep(Duration::from_millis(10));
                }
                assert!(OutputOrderedEntry::entries_correct_index(&output_buf[..]));
                barr_w.wait();
            });
        })
        .unwrap();
    }

    // Perform many reads and writes concurrently with random timeouts,
    // check if read buffer is in order and consistent
    #[test]
    fn test_random() {
        const NUM_WRITES: u32 = 100_000;
<<<<<<< HEAD
        const STORAGE_CAP: usize = 8;
=======
        const RAW_STORAGE_CAP: usize = 7;
        // Rounded to nearest power of 2 below
        const STORAGE_CAP: usize = 4;
>>>>>>> 0a5cfd26

        let (ptr_s, ptr_r) = crossbeam::crossbeam_channel::bounded(0);
        let barr_r = Arc::new(Barrier::new(2));
        let barr_w = barr_r.clone();
        crossbeam::thread::scope(|s| {
            s.spawn(move |_| {
<<<<<<< HEAD
                let mut storage = [MaybeUninit::uninit(); STORAGE_CAP];
                let mut buf = RaceBuffer::new(&mut storage[..], true).unwrap();
                assert!(buf.capacity() == STORAGE_CAP);
                let buf_ptr = &buf as *const RaceBuffer<'_, OrderedEntry> as usize;
=======
                let mut storage = [MaybeUninit::uninit(); RAW_STORAGE_CAP];
                let mut buf = writer::RaceBuffer::new(&mut storage[..], true).unwrap();
                assert!(buf.get_slice().len() == STORAGE_CAP);
                let buf_ptr = &buf as *const writer::RaceBuffer<'_, OrderedEntry> as usize;
>>>>>>> 0a5cfd26
                ptr_s.send(buf_ptr).unwrap();
                let mut rng = rand::thread_rng();
                let mut last_prefix = false;

                for i in 0..NUM_WRITES {
                    if last_prefix {
                        buf.push(OrderedEntry::from_index_suffix(i));
                        last_prefix = false;
                    } else {
                        if rng.gen::<f64>() < 0.33 {
                            buf.push(OrderedEntry::from_index_prefix(i));
                            last_prefix = true;
                        } else {
                            buf.push(OrderedEntry::from_index(i));
                        }
                    }

                    let sleep_time: u64 = rng.gen::<u64>() % 1000;
                    std::thread::sleep(Duration::from_nanos(sleep_time));
                }
                barr_r.wait();
            });
            s.spawn(move |_| {
<<<<<<< HEAD
                let buf_ptr = ptr_r.recv().unwrap() as *const RaceBuffer<'_, OrderedEntry>;
                let snapper = RawPtrSnapper::new(buf_ptr);
                let mut output_buf = Vec::new();
                let mut buf_reader = async_reader::RaceReader::new(snapper, STORAGE_CAP);
                let mut rng = rand::thread_rng();

                let mut total_items_read = 0;
                while total_items_read < (NUM_WRITES - 1) as usize {
                    let mut temp_buf = Vec::new();
                    let n_missed = buf_reader.read(&mut temp_buf).unwrap();
                    total_items_read += n_missed as usize + temp_buf.len();

                    output_buf.push(OutputOrderedEntry::Missed(n_missed));
                    output_buf.extend(temp_buf.iter().map(|e| OutputOrderedEntry::Present(*e)));

=======
                let buf_ptr = ptr_r.recv().unwrap() as *const writer::RaceBuffer<'_, OrderedEntry>;
                let snapper = RawPtrSnapper(buf_ptr);

                let mut rbuf = Vec::new();
                let mut buf_reader = reader::RaceBufferReader::new(snapper, STORAGE_CAP);

                let mut rng = rand::thread_rng();
                // Last write could be a prefix, only ensure read up to second to last write
                while rbuf.len() < (NUM_WRITES - 1) as usize {
                    buf_reader.read(&mut rbuf).unwrap();
>>>>>>> 0a5cfd26
                    let sleep_time: u64 = rng.gen::<u64>() % 3000;
                    std::thread::sleep(Duration::from_nanos(sleep_time));
                }
                assert!(OutputOrderedEntry::entries_correct_index(&output_buf[..]));
                assert!(OutputOrderedEntry::double_entries_consistent(
                    &output_buf[..]
                ));
                barr_w.wait();
            });
        })
        .unwrap();
    }

    /// Test backing storage size rounding and minimum size enforcement
    #[test]
    fn test_init_sizes() {
        // Ensure minimum storage size is checked
        let mut too_small_storage =
            [MaybeUninit::<OrderedEntry>::uninit(); writer::MIN_STORAGE_CAP - 1];
        assert!(writer::RaceBuffer::new(&mut too_small_storage[..], false).is_err());
        assert!(writer::RaceBuffer::new(&mut too_small_storage[..], true).is_err());

        let input_sizes = [5, 6, 7, 8, 9, 12, 16];

        let output_sizes: Vec<usize> = input_sizes
            .iter()
            .map(|size| {
                let mut storage = vec![MaybeUninit::<OrderedEntry>::uninit(); *size];
                writer::RaceBuffer::new(&mut storage[..], false)
                    .unwrap()
                    .get_slice()
                    .len()
            })
            .collect();
        assert_eq!(&input_sizes[..], &output_sizes[..]);

        let rounded_output_sizes: Vec<usize> = input_sizes
            .iter()
            .map(|size| {
                let mut storage = vec![MaybeUninit::<OrderedEntry>::uninit(); *size];
                writer::RaceBuffer::new(&mut storage[..], true)
                    .unwrap()
                    .get_slice()
                    .len()
            })
            .collect();
        assert_eq!(&[4, 4, 4, 8, 8, 8, 16][..], &rounded_output_sizes[..]);
    }
}<|MERGE_RESOLUTION|>--- conflicted
+++ resolved
@@ -3,7 +3,6 @@
 use core::cmp::PartialEq;
 use core::marker::Copy;
 
-<<<<<<< HEAD
 /// Returns the corresponding index in backing storage to given sequence number
 #[inline]
 fn get_seqn_index(storage_cap: usize, seqn: u64, use_base_2_indexing: bool) -> usize {
@@ -36,29 +35,7 @@
 pub mod async_reader;
 pub mod buffer;
 pub use buffer::RaceBuffer;
-=======
-/// Entry that can be stored in a RaceBuffer
-pub trait Entry: Copy + PartialEq {
-    /// Return true if entry is the first in a double entry
-    fn is_prefix(&self) -> bool;
-}
-
-/// Returns the corresponding index in backing storage of given cursor index
-#[inline]
-fn get_cursor_index(storage_cap: usize, cursor: usize, use_base_2_indexing: bool) -> usize {
-    if use_base_2_indexing {
-        // Index is lowest n bits of cursor where storage_cap is 2^n
-        cursor & (storage_cap - 1)
-    } else {
-        cursor % storage_cap
-    }
-}
-
-pub mod writer;
->>>>>>> 0a5cfd26
-
-#[cfg(feature = "std")]
-pub mod reader;
+
 
 #[cfg(feature = "std")]
 #[cfg(test)]
@@ -68,132 +45,10 @@
     use core::mem::MaybeUninit;
     use crossbeam;
     use rand::Rng;
-<<<<<<< HEAD
-=======
-    use std::error::Error;
->>>>>>> 0a5cfd26
     use std::sync::{Arc, Barrier};
     use std::thread;
     use std::time::Duration;
 
-<<<<<<< HEAD
-=======
-    #[derive(Clone, Copy, PartialEq)]
-    #[repr(transparent)]
-    pub struct OrderedEntry(u32);
-
-    impl Entry for OrderedEntry {
-        fn is_prefix(&self) -> bool {
-            assert!(!self.is_suffix());
-            self.is_prefix_unchecked()
-        }
-    }
-
-    impl OrderedEntry {
-        const PREFIX_TAG: u32 = 0x80000000; // 2^31
-        const SUFFIX_TAG: u32 = 0x40000000; // 2^30
-
-        pub(crate) fn to_index(&self) -> u32 {
-            if self.is_suffix() {
-                self.0 - Self::SUFFIX_TAG
-            } else if self.is_prefix_unchecked() {
-                self.0 - Self::PREFIX_TAG
-            } else {
-                self.0
-            }
-        }
-
-        pub(crate) fn from_index(i: u32) -> Self {
-            assert!(i <= Self::SUFFIX_TAG);
-            OrderedEntry(i)
-        }
-
-        pub(crate) fn from_index_prefix(i: u32) -> Self {
-            assert!(i <= Self::SUFFIX_TAG);
-            OrderedEntry(i + Self::PREFIX_TAG)
-        }
-
-        pub(crate) fn from_index_suffix(i: u32) -> Self {
-            assert!(i <= Self::SUFFIX_TAG);
-            OrderedEntry(i + Self::SUFFIX_TAG)
-        }
-
-        pub(crate) fn is_prefix_unchecked(&self) -> bool {
-            self.0 >= Self::PREFIX_TAG
-        }
-
-        pub(crate) fn is_suffix(&self) -> bool {
-            self.0 >= Self::SUFFIX_TAG && self.0 < Self::PREFIX_TAG
-        }
-
-        // Invariant: Check if entries all have correct index
-        fn entries_correct_index(rbuf: &[Option<OrderedEntry>]) -> bool {
-            for (idx, entry) in rbuf.iter().enumerate().filter(|(_, e)| e.is_some()) {
-                if entry.unwrap().to_index() != idx as u32 {
-                    return false;
-                }
-            }
-            return true;
-        }
-
-        // Invariant: Check if entries all have correct index
-        fn double_entries_consistent(rbuf: &[Option<OrderedEntry>]) -> bool {
-            if rbuf.len() == 0 {
-                return true;
-            }
-            if let Some(first_entry) = rbuf[0] {
-                if first_entry.is_suffix() {
-                    return false;
-                }
-            }
-            if let Some(last_entry) = rbuf.last().unwrap() {
-                if last_entry.is_prefix_unchecked() {
-                    return false;
-                }
-            }
-            for i in 0..(rbuf.len() - 1) {
-                match rbuf[i] {
-                    None => {
-                        if let Some(next) = rbuf[i + 1] {
-                            if next.is_suffix() {
-                                return false;
-                            }
-                        }
-                    }
-                    Some(current) => {
-                        if current.is_prefix_unchecked() {
-                            if let Some(next) = rbuf[i + 1] {
-                                if !next.is_suffix() {
-                                    return false;
-                                }
-                            } else {
-                                return false;
-                            }
-                        }
-                    }
-                }
-            }
-            return true;
-        }
-    }
-
-    pub struct RawPtrSnapper<'a>(*const writer::RaceBuffer<'a, OrderedEntry>);
-
-    impl reader::Snapper<OrderedEntry> for RawPtrSnapper<'_> {
-        fn snap_wcurs(&self) -> Result<usize, Box<dyn Error>> {
-            unsafe { Ok(self.0.as_ref().unwrap().read_wcurs()) }
-        }
-
-        fn snap_owcurs(&self) -> Result<usize, Box<dyn Error>> {
-            unsafe { Ok(self.0.as_ref().unwrap().read_owcurs()) }
-        }
-
-        fn snap_storage(&self, index: usize) -> Result<OrderedEntry, Box<dyn Error>> {
-            unsafe { Ok(self.0.as_ref().unwrap().read_storage(index)) }
-        }
-    }
-
->>>>>>> 0a5cfd26
     // Perform many reads and writes concurrently,
     // check if read buffer is in order and consistent
     #[test]
@@ -208,7 +63,6 @@
             s.spawn(move |_| {
                 let mut storage = [MaybeUninit::uninit(); STORAGE_CAP];
 
-<<<<<<< HEAD
                 let mut buf = RaceBuffer::new(&mut storage[..], false).unwrap();
                 assert!(buf.capacity() == STORAGE_CAP);
                 let buf_ptr = &buf as *const RaceBuffer<'_, OrderedEntry> as usize;
@@ -216,21 +70,11 @@
 
                 for i in 0..NUM_WRITES {
                     buf.push(OrderedEntry::from_index(i));
-=======
-                let mut buf = writer::RaceBuffer::new(&mut storage[..], false).unwrap();
-                assert!(buf.get_slice().len() == STORAGE_CAP);
-                let buf_ptr = &buf as *const writer::RaceBuffer<'_, OrderedEntry> as usize;
-                ptr_s.send(buf_ptr).unwrap();
-
-                for i in 0..NUM_WRITES {
-                    buf.write(OrderedEntry::from_index(i));
->>>>>>> 0a5cfd26
                     std::thread::sleep(Duration::from_millis(10));
                 }
                 barr_r.wait();
             });
             s.spawn(move |_| {
-<<<<<<< HEAD
                 let buf_ptr = ptr_r.recv().unwrap() as *const RaceBuffer<'_, OrderedEntry>;
                 let snapper = RawPtrSnapper::new(buf_ptr);
                 let mut output_buf = Vec::new();
@@ -245,15 +89,6 @@
                     output_buf.push(OutputOrderedEntry::Missed(n_missed));
                     output_buf.extend(temp_buf.iter().map(|e| OutputOrderedEntry::Present(*e)));
 
-=======
-                let buf_ptr = ptr_r.recv().unwrap() as *const writer::RaceBuffer<'_, OrderedEntry>;
-                let snapper = RawPtrSnapper(buf_ptr);
-                let mut rbuf = Vec::new();
-                let mut buf_reader = reader::RaceBufferReader::new(snapper, STORAGE_CAP);
-
-                while rbuf.len() < NUM_WRITES as usize {
-                    buf_reader.read(&mut rbuf).unwrap();
->>>>>>> 0a5cfd26
                     thread::sleep(Duration::from_millis(10));
                 }
                 assert!(OutputOrderedEntry::entries_correct_index(&output_buf[..]));
@@ -268,30 +103,17 @@
     #[test]
     fn test_random() {
         const NUM_WRITES: u32 = 100_000;
-<<<<<<< HEAD
         const STORAGE_CAP: usize = 8;
-=======
-        const RAW_STORAGE_CAP: usize = 7;
-        // Rounded to nearest power of 2 below
-        const STORAGE_CAP: usize = 4;
->>>>>>> 0a5cfd26
 
         let (ptr_s, ptr_r) = crossbeam::crossbeam_channel::bounded(0);
         let barr_r = Arc::new(Barrier::new(2));
         let barr_w = barr_r.clone();
         crossbeam::thread::scope(|s| {
             s.spawn(move |_| {
-<<<<<<< HEAD
                 let mut storage = [MaybeUninit::uninit(); STORAGE_CAP];
                 let mut buf = RaceBuffer::new(&mut storage[..], true).unwrap();
                 assert!(buf.capacity() == STORAGE_CAP);
                 let buf_ptr = &buf as *const RaceBuffer<'_, OrderedEntry> as usize;
-=======
-                let mut storage = [MaybeUninit::uninit(); RAW_STORAGE_CAP];
-                let mut buf = writer::RaceBuffer::new(&mut storage[..], true).unwrap();
-                assert!(buf.get_slice().len() == STORAGE_CAP);
-                let buf_ptr = &buf as *const writer::RaceBuffer<'_, OrderedEntry> as usize;
->>>>>>> 0a5cfd26
                 ptr_s.send(buf_ptr).unwrap();
                 let mut rng = rand::thread_rng();
                 let mut last_prefix = false;
@@ -315,7 +137,6 @@
                 barr_r.wait();
             });
             s.spawn(move |_| {
-<<<<<<< HEAD
                 let buf_ptr = ptr_r.recv().unwrap() as *const RaceBuffer<'_, OrderedEntry>;
                 let snapper = RawPtrSnapper::new(buf_ptr);
                 let mut output_buf = Vec::new();
@@ -331,18 +152,6 @@
                     output_buf.push(OutputOrderedEntry::Missed(n_missed));
                     output_buf.extend(temp_buf.iter().map(|e| OutputOrderedEntry::Present(*e)));
 
-=======
-                let buf_ptr = ptr_r.recv().unwrap() as *const writer::RaceBuffer<'_, OrderedEntry>;
-                let snapper = RawPtrSnapper(buf_ptr);
-
-                let mut rbuf = Vec::new();
-                let mut buf_reader = reader::RaceBufferReader::new(snapper, STORAGE_CAP);
-
-                let mut rng = rand::thread_rng();
-                // Last write could be a prefix, only ensure read up to second to last write
-                while rbuf.len() < (NUM_WRITES - 1) as usize {
-                    buf_reader.read(&mut rbuf).unwrap();
->>>>>>> 0a5cfd26
                     let sleep_time: u64 = rng.gen::<u64>() % 3000;
                     std::thread::sleep(Duration::from_nanos(sleep_time));
                 }
