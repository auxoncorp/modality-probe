--- conflicted
+++ resolved
@@ -78,18 +78,13 @@
     }
 
     pub fn write_bulk_bytes(&self, destination: &mut [u8]) -> Result<usize, ReportError> {
-<<<<<<< HEAD
         use modality_probe::report::bulk::BulkReportSourceComponents;
-        let mut log = Vec::new();
-=======
-        use ekotrace::report::bulk::BulkReportSourceComponents;
         let mut log = Vec::with_capacity(
             self.segments
                 .iter()
                 .map(|s| 2 * (s.clocks.len() + s.events.len()))
                 .sum(),
         );
->>>>>>> c5c274d7
         for segment in &self.segments {
             for clock in &segment.clocks {
                 let (id, count) = CompactLogItem::clock(*clock);
