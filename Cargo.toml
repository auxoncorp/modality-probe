[package]
name = "modality-probe"
version = "0.2.0"
authors = [
    "Zachary Pierce <zack@auxon.io>",
    "Russell Mull <russell@auxon.io>",
    "dan pittman <dan@auxon.io>",
    "Jon Lamb <jon@auxon.io>"
]
edition = "2018"
license = "Apache-2.0"
repository = "https://github.com/auxoncorp/modality-probe"
readme = "README.md"
build = "build.rs"

[features]
default = []
std = ["serde", "proptest", "schemars"]

[workspace]
members = [
<<<<<<< HEAD
  "modality-probe-cli",
  "modality-probe-udp-collector",
=======
  "ekotrace-cli",
  "ekotrace-graph",
  "ekotrace-udp-collector",
>>>>>>> 068113ed
  "util",
  "race-buffer",
]

[dependencies]
static_assertions = "1.1.0"
fixed-slice-vec = "0.2"
rust-lcm-codec = "0.2"

# Used if the std feature is enabled.
serde = { version = "1.0", features = ["derive"], optional = true }
proptest = { version = "0.9.5", optional = true }
schemars = { version = "0.6.5", optional = true }

[dev-dependencies]
modality-probe-udp-collector = { path = "./modality-probe-udp-collector" }
proptest = "0.9.5"
util = { path = "./util" }

[build-dependencies]
rust-lcm-codegen = "0.2"<|MERGE_RESOLUTION|>--- conflicted
+++ resolved
@@ -19,14 +19,9 @@
 
 [workspace]
 members = [
-<<<<<<< HEAD
   "modality-probe-cli",
   "modality-probe-udp-collector",
-=======
-  "ekotrace-cli",
   "ekotrace-graph",
-  "ekotrace-udp-collector",
->>>>>>> 068113ed
   "util",
   "race-buffer",
 ]
