--- conflicted
+++ resolved
@@ -494,7 +494,6 @@
 }
 
 impl Report {
-<<<<<<< HEAD
     /// Try to create a report from a list of log entries
     pub fn try_from_log(
         source_clock: LogicalClock,
@@ -567,8 +566,6 @@
         Ok(owned_report)
     }
 
-    pub fn write_into_le_bytes(&self, bytes: &mut [u8]) -> Result<usize, ReportWireError> {
-=======
     pub fn write_into_le_bytes(&self, bytes: &mut [u8]) -> Result<usize, SerializationError> {
         if self.frontier_clocks.len() > std::u16::MAX as usize {
             return Err(SerializationError::TooManyFrontierClocks(
@@ -576,7 +573,6 @@
             ));
         }
 
->>>>>>> d403b93c
         let mut wire = WireReport::new_unchecked(bytes);
         wire.check_len()?;
         wire.set_fingerprint();
